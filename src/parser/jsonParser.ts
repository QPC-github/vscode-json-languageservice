--- conflicted
+++ resolved
@@ -8,12 +8,10 @@
 import { isNumber, equals, isBoolean, isString, isDefined } from '../utils/objects';
 import { TextDocument, ASTNode, ObjectASTNode, ArrayASTNode, BooleanASTNode, NumberASTNode, StringASTNode, NullASTNode, PropertyASTNode, JSONPath, ErrorCode, Diagnostic, DiagnosticSeverity, Range } from '../jsonLanguageTypes';
 
-<<<<<<< HEAD
-import Uri from 'vscode-uri';
-import { TextDocument, Diagnostic, DiagnosticSeverity, Range } from 'vscode-languageserver-types';
-=======
+import { URI } from 'vscode-uri';
 import * as nls from 'vscode-nls';
->>>>>>> 89a4a3f0
+
+const localize = nls.loadMessageBundle();
 
 export interface IRange {
 	offset: number;
@@ -653,21 +651,13 @@
 					if (!node.value) {
 						errorMessage = 'URI expected.'
 					} else {
-<<<<<<< HEAD
 						try {
-							let uri = Uri.parse(node.value);
+							let uri = URI.parse(node.value);
 							if (!uri.scheme && schema.format === 'uri') {
 								errorMessage = 'URI with a scheme is expected.'
 							}
 						} catch (e) {
 							errorMessage = e.message;
-=======
-						const match = /^(([^:/?#]+?):)?(\/\/([^/?#]*))?([^?#]*)(\?([^#]*))?(#(.*))?/.exec(node.value);
-						if (!match) {
-							errorMessage = localize('uriMissing', 'URI is expected.');
-						} else if (!match[2] && schema.format === 'uri') {
-							errorMessage = localize('uriSchemeMissing', 'URI with a scheme is expected.');
->>>>>>> 89a4a3f0
 						}
 					}
 					if (errorMessage) {
@@ -679,24 +669,6 @@
 					}
 				}
 					break;
-<<<<<<< HEAD
-				case 'email': {
-					if (!node.value.match(emailPattern)) {
-						validationResult.problems.push({
-							location: { offset: node.offset, length: node.length },
-							severity: DiagnosticSeverity.Warning,
-							message: schema.patternErrorMessage || schema.errorMessage || 'String is not an e-mail address.'
-						});
-					}
-				}
-					break;
-				case 'color-hex': {
-					if (!node.value.match(colorHexPattern)) {
-						validationResult.problems.push({
-							location: { offset: node.offset, length: node.length },
-							severity: DiagnosticSeverity.Warning,
-							message: schema.patternErrorMessage || schema.errorMessage || 'Invalid color format. Use #RGB, #RGBA, #RRGGBB or #RRGGBBAA.'
-=======
 				case 'color-hex':
 				case 'date-time':
 				case 'date':
@@ -707,10 +679,21 @@
 						validationResult.problems.push({
 							location: { offset: node.offset, length: node.length },
 							severity: DiagnosticSeverity.Warning,
-							message: schema.patternErrorMessage || schema.errorMessage || format.errorMessage
->>>>>>> 89a4a3f0
+							message: schema.patternErrorMessage || schema.errorMessage || 'String is not an e-mail address.'
 						});
 					}
+					break;
+				case 'color-hex': 
+				{
+					if (!node.value.match(formats["color-hex"].pattern)) {
+						validationResult.problems.push({
+							location: { offset: node.offset, length: node.length },
+							severity: DiagnosticSeverity.Warning,
+							message: schema.patternErrorMessage || schema.errorMessage || 'Invalid color format. Use #RGB, #RGBA, #RRGGBB or #RRGGBBAA.'
+						});
+					}
+				}
+					break;
 				default:
 			}
 		}
@@ -1246,13 +1229,8 @@
 			let tokenValue = scanner.getTokenValue();
 			try {
 				let numberValue = JSON.parse(tokenValue);
-<<<<<<< HEAD
-				if (typeof numberValue !== 'number') {
-					return _error('Invalid number format.', ErrorCode.Undefined, node);
-=======
 				if (!isNumber(numberValue)) {
 					return _error(localize('InvalidNumberFormat', 'Invalid number format.'), ErrorCode.Undefined, node);
->>>>>>> 89a4a3f0
 				}
 				node.value = numberValue;
 			} catch (e) {
