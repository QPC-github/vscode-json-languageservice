--- conflicted
+++ resolved
@@ -1,5 +1,5 @@
 {
-  "name": "vscode-json-languageservice",
+  "name": "@redocly/vscode-json-languageservice",
   "version": "3.4.7",
   "description": "Language service for JSON",
   "main": "./lib/umd/jsonLanguageService.js",
@@ -15,19 +15,6 @@
     "url": "https://github.com/Microsoft/vscode-json-languageservice"
   },
   "devDependencies": {
-<<<<<<< HEAD
-    "@types/mocha": "^2.2.33",
-    "@types/node": "^7.0.43",
-    "mocha": "^5.0.4",
-    "rimraf": "^2.6.2",
-    "tslint": "^5.9.1",
-    "typescript": "^2.8.3"
-  },
-  "dependencies": {
-    "jsonc-parser": "^2.0.1",
-    "vscode-languageserver-types": "^3.7.2",
-    "vscode-uri": "^1.0.3"
-=======
     "@types/mocha": "^5.2.7",
     "@types/node": "^10.12.21",
     "mocha": "^6.2.2",
@@ -40,8 +27,7 @@
     "vscode-languageserver-textdocument": "^1.0.0-next.4",
     "vscode-languageserver-types": "^3.15.0-next.6",
     "vscode-nls": "^4.1.1",
-    "vscode-uri": "^2.1.0"
->>>>>>> 89a4a3f0
+    "vscode-uri": "^2.1.1"
   },
   "scripts": {
     "prepublishOnly": "npm run clean && npm run compile-esm && npm run test && npm run remove-sourcemap-refs",
